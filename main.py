import asyncio
import hashlib
import json
import os
import re
from pathlib import Path
from typing import Dict, List, Optional, Tuple

import aiofiles
import aiosqlite
from fastapi import FastAPI, Request, WebSocket, WebSocketDisconnect
from fastapi.responses import HTMLResponse
from fastapi.staticfiles import StaticFiles
from fastapi.templating import Jinja2Templates
from spellchecker import SpellChecker

from prediction_engines import PREDICTION_ENGINES, get_prediction_engine

try:
    import hunspell

    HUNSPELL_AVAILABLE = True
except ImportError:
    HUNSPELL_AVAILABLE = False

<<<<<<< HEAD
# Try to import neuspell
try:
    from neuspell import SclstmChecker
    NEUSPELL_AVAILABLE = True
    print("✅ Neuspell available")
except ImportError as e:
    NEUSPELL_AVAILABLE = False
    print(f"⚠️  Neuspell not available: {e}")
except Exception as e:
    NEUSPELL_AVAILABLE = False
    print(f"⚠️  Neuspell initialization error: {e}")
=======
try:
    from autocorrect import Speller

    AUTOCORRECT_AVAILABLE = True
except ImportError:
    AUTOCORRECT_AVAILABLE = False
>>>>>>> d74dab1f

app = FastAPI(title="Text Editor with Next Token Prediction and Spell Checking")

# Create necessary directories
os.makedirs("static", exist_ok=True)
os.makedirs("templates", exist_ok=True)
os.makedirs("text_files", exist_ok=True)

# Initialize spell checkers
pyspell_checker = SpellChecker()
hunspell_checker = None
<<<<<<< HEAD
neuspell_checker = None
=======
autocorrect_checker = None
>>>>>>> d74dab1f

# Try to initialize Hunspell with fallback
if HUNSPELL_AVAILABLE:
    try:
        hunspell_checker = hunspell.HunSpell(
            "/usr/share/hunspell/en_US.dic", "/usr/share/hunspell/en_US.aff"
        )
        print("✅ Hunspell initialized successfully")
    except Exception as e:
        print(f"⚠️  Hunspell initialization failed: {e}")
        try:
            # Try alternative paths
            hunspell_checker = hunspell.HunSpell(
                "/usr/share/myspell/en_US.dic", "/usr/share/myspell/en_US.aff"
            )
            print("✅ Hunspell initialized with myspell path")
        except Exception as e2:
            print(f"⚠️  Hunspell fallback failed: {e2}")
            hunspell_checker = None
else:
    print("⚠️  Hunspell not available, using PySpellChecker only")
    hunspell_checker = None

<<<<<<< HEAD
# Try to initialize Neuspell with fallback
if NEUSPELL_AVAILABLE:
    try:
        neuspell_checker = SclstmChecker()
        print("✅ Neuspell SclstmChecker initialized successfully")
    except Exception as e:
        print(f"⚠️  Neuspell SclstmChecker initialization failed: {e}")
        print("⚠️  This might be due to missing pretrained models or network issues")
        neuspell_checker = None
        NEUSPELL_AVAILABLE = False
else:
    print("⚠️  Neuspell not available, using other spell checkers")
    neuspell_checker = None
=======
# Try to initialize Autocorrect
if AUTOCORRECT_AVAILABLE:
    try:
        # Use threshold to filter out uncommon words for better spell checking
        # This helps avoid false positives for internet slang and typos that may be in the dictionary
        autocorrect_checker = Speller(lang="en", threshold=10000)
        print("✅ Autocorrect initialized successfully with threshold=10000")
    except Exception as e:
        print(f"⚠️  Autocorrect initialization failed: {e}")
        autocorrect_checker = None
else:
    print("⚠️  Autocorrect not available")
    autocorrect_checker = None
>>>>>>> d74dab1f

# Database path
DB_PATH = "spellcheck.db"


async def init_database():
    """Initialize the spell check database with line-based caching"""
    async with aiosqlite.connect(DB_PATH) as db:
        # Line-based spell check cache
        await db.execute(
            """
            CREATE TABLE IF NOT EXISTS spell_cache (
                id INTEGER PRIMARY KEY AUTOINCREMENT,
                line_hash TEXT UNIQUE NOT NULL,
                line_text TEXT NOT NULL,
                errors_json TEXT,
                language TEXT DEFAULT 'en',
                created_at TIMESTAMP DEFAULT CURRENT_TIMESTAMP,
                last_used TIMESTAMP DEFAULT CURRENT_TIMESTAMP
            )
        """
        )

        # User custom dictionary
        await db.execute(
            """
            CREATE TABLE IF NOT EXISTS user_dictionary (
                id INTEGER PRIMARY KEY AUTOINCREMENT,
                word TEXT UNIQUE NOT NULL,
                added_at TIMESTAMP DEFAULT CURRENT_TIMESTAMP
            )
        """
        )

        # File-specific metadata
        await db.execute(
            """
            CREATE TABLE IF NOT EXISTS file_metadata (
                id INTEGER PRIMARY KEY AUTOINCREMENT,
                filename TEXT UNIQUE NOT NULL,
                language TEXT DEFAULT 'en',
                custom_words TEXT,
                last_spell_check TIMESTAMP,
                created_at TIMESTAMP DEFAULT CURRENT_TIMESTAMP
            )
        """
        )

        # User settings and preferences
        await db.execute(
            """
            CREATE TABLE IF NOT EXISTS user_settings (
                id INTEGER PRIMARY KEY AUTOINCREMENT,
                setting_key TEXT UNIQUE NOT NULL,
                setting_value TEXT NOT NULL,
                setting_type TEXT DEFAULT 'string',
                updated_at TIMESTAMP DEFAULT CURRENT_TIMESTAMP
            )
        """
        )

        # Initialize default settings
        await db.execute(
            """
            INSERT OR IGNORE INTO user_settings (setting_key, setting_value, setting_type)
            VALUES
                ('spell_checker_engine', 'pyspellchecker', 'string'),
                ('spell_checker_language', 'en', 'string'),
                ('spell_suggestions_count', '15', 'integer'),
                ('spell_check_enabled', 'true', 'boolean'),
                ('prediction_engine', 'mock_ai', 'string'),
                ('prediction_enabled', 'true', 'boolean')
        """
        )

        await db.commit()
        print("✅ Spell check database initialized")


async def get_user_setting(setting_key: str, default_value: Optional[str] = None) -> Optional[str]:
    """Get a user setting from the database"""
    async with aiosqlite.connect(DB_PATH) as db:
        async with db.execute(
            "SELECT setting_value FROM user_settings WHERE setting_key = ?", (setting_key,)
        ) as cursor:
            result = await cursor.fetchone()
            return result[0] if result else default_value


async def set_user_setting(setting_key: str, setting_value: str, setting_type: str = "string"):
    """Set a user setting in the database"""
    async with aiosqlite.connect(DB_PATH) as db:
        await db.execute(
            """
            INSERT OR REPLACE INTO user_settings (setting_key, setting_value, setting_type, updated_at)
            VALUES (?, ?, ?, CURRENT_TIMESTAMP)
        """,
            (setting_key, setting_value, setting_type),
        )
        await db.commit()
        print(f"✅ Updated setting {setting_key} = {setting_value}")


async def spell_check_word_with_engine(
    word: str, engine: str = "pyspellchecker"
) -> Tuple[bool, List[str]]:
    """
    Check if a word is spelled correctly using the specified engine
    Returns (is_correct, suggestions_list)
    """
<<<<<<< HEAD
    if engine == "neuspell" and neuspell_checker and NEUSPELL_AVAILABLE:
        try:
            # Neuspell works with full sentences/phrases, not individual words
            # For single word checking, we'll create a simple sentence context
            test_sentence = f"The word {word} is used here."
            corrected = neuspell_checker.correct(test_sentence)
            
            # Extract the corrected word from the corrected sentence
            corrected_words = corrected.split()
            if len(corrected_words) >= 3:
                corrected_word = corrected_words[2]  # "The word [CORRECTED_WORD] is..."
                
                if corrected_word.lower() != word.lower():
                    # Word was corrected, so it's misspelled
                    return False, [corrected_word]
                else:
                    # Word was not changed, so it's correct
                    return True, []
            else:
                # Fallback if sentence structure is unexpected
                return True, []
                
        except Exception as e:
            print(f"⚠️  Neuspell error for word '{word}': {e}")
            # Fallback to PySpellChecker
            engine = "pyspellchecker"
    
    if engine == "hunspell" and hunspell_checker and HUNSPELL_AVAILABLE:
=======
    if engine == "autocorrect":
        if not AUTOCORRECT_AVAILABLE or not autocorrect_checker:
            # Return error if autocorrect is requested but not available
            return False, ["Engine not available: autocorrect"]
        try:
            # Use autocorrect's autocorrect_word method to see if word needs correction
            corrected_word = autocorrect_checker.autocorrect_word(word)
            
            if corrected_word.lower() == word.lower():
                # Word is correct (no change made)
                return True, []
            else:
                # Word was corrected, so original is incorrect
                # Get multiple suggestions using candidates
                candidates = autocorrect_checker.get_candidates(word)
                if candidates:
                    suggestions = [candidate[1] for candidate in sorted(candidates, key=lambda x: x[0], reverse=True)][:15]
                    # Make sure corrected word is first in suggestions if not already there
                    if corrected_word not in suggestions:
                        suggestions.insert(0, corrected_word)
                else:
                    suggestions = [corrected_word]
                
                return False, suggestions
                
        except Exception as e:
            print(f"⚠️  Autocorrect error for word '{word}': {e}")
            # Return error instead of falling back
            return False, [f"Engine error: {str(e)}"]
    
    if engine == "hunspell":
        if not HUNSPELL_AVAILABLE or not hunspell_checker:
            # Return error if hunspell is requested but not available
            return False, ["Engine not available: hunspell"]
>>>>>>> d74dab1f
        try:
            is_correct = hunspell_checker.spell(word)
            if not is_correct:
                suggestions = hunspell_checker.suggest(word)[:15]  # Top 15 suggestions
                return False, suggestions
            return True, []
        except Exception as e:
            print(f"⚠️  Hunspell error for word '{word}': {e}")
            # Return error instead of falling back
            return False, [f"Engine error: {str(e)}"]

    # Use PySpellChecker (only if explicitly requested or default)
    if engine == "pyspellchecker":
        if word.lower() not in pyspell_checker:
            candidates = pyspell_checker.candidates(word)
            suggestions = list(candidates)[:15] if candidates else []
            return False, suggestions
        return True, []

    # If we reach here, the engine is not recognized
    return False, [f"Unknown engine: {engine}"]


def hash_line(line_text: str) -> str:
    """Create a hash for a line of text for caching"""
    return hashlib.sha256(line_text.encode("utf-8")).hexdigest()


async def spell_check_line(line_text: str, language: str = "en") -> List[Dict]:
    """
    Check spelling for a single line with caching
    Returns list of spelling errors with positions
    """
    if not line_text.strip():
        return []

    # Get user's preferred spell checking engine
    engine = await get_user_setting("spell_checker_engine", "pyspellchecker") or "pyspellchecker"

    line_hash = hash_line(line_text + f"_{engine}")  # Include engine in hash for cache separation

    # Check cache first
    async with aiosqlite.connect(DB_PATH) as db:
        async with db.execute(
            "SELECT errors_json FROM spell_cache WHERE line_hash = ?", (line_hash,)
        ) as cursor:
            cached_result = await cursor.fetchone()

        if cached_result:
            # Update last_used timestamp
            await db.execute(
                "UPDATE spell_cache SET last_used = CURRENT_TIMESTAMP WHERE line_hash = ?",
                (line_hash,),
            )
            await db.commit()

            # Return cached results
            if cached_result[0]:
                return json.loads(cached_result[0])
            else:
                return []

    # Cache miss - perform spell check
    errors = []
    words = re.findall(r"\b\w+\b", line_text)

    # Get user's custom dictionary
    custom_words = set()
    async with aiosqlite.connect(DB_PATH) as db:
        async with db.execute("SELECT word FROM user_dictionary") as cursor:
            async for row in cursor:
                custom_words.add(row[0].lower())

    # Check each word
    current_pos = 0
    for word in words:
        # Find word position in line
        word_start = line_text.find(word, current_pos)
        if word_start == -1:
            continue

        word_end = word_start + len(word)
        current_pos = word_end

        # Skip if word is in custom dictionary
        if word.lower() in custom_words:
            continue

        # Check if word is misspelled using the selected engine
        is_correct, suggestions = await spell_check_word_with_engine(word, engine)

        if not is_correct:
            errors.append(
                {
                    "word": word,
                    "start_pos": word_start,
                    "end_pos": word_end,
                    "suggestions": suggestions,
                }
            )

    # Cache the results
    async with aiosqlite.connect(DB_PATH) as db:
        await db.execute(
            """
            INSERT OR REPLACE INTO spell_cache
            (line_hash, line_text, errors_json, language, last_used)
            VALUES (?, ?, ?, ?, CURRENT_TIMESTAMP)
        """,
            (line_hash, line_text, json.dumps(errors), language),
        )
        await db.commit()

    print(f"DEBUG Spell Check ({engine}): Line '{line_text[:50]}...' -> {len(errors)} errors")
    return errors


async def add_word_to_dictionary(word: str):
    """Add a word to the user's custom dictionary"""
    async with aiosqlite.connect(DB_PATH) as db:
        await db.execute("INSERT OR IGNORE INTO user_dictionary (word) VALUES (?)", (word.lower(),))

        # Invalidate cache for lines containing this word
        # We need to clear cached results that might have flagged this word as an error
        await db.execute(
            "DELETE FROM spell_cache WHERE errors_json LIKE ?", (f'%"{word.lower()}"%',)
        )

        await db.commit()
        print(f"✅ Added '{word}' to user dictionary and invalidated related cache")


# Mount static files
app.mount("/static", StaticFiles(directory="static"), name="static")

# Templates
templates = Jinja2Templates(directory="templates")


# Store active WebSocket connections
class ConnectionManager:
    def __init__(self):
        self.active_connections: List[WebSocket] = []

    async def connect(self, websocket: WebSocket):
        await websocket.accept()
        self.active_connections.append(websocket)

    def disconnect(self, websocket: WebSocket):
        self.active_connections.remove(websocket)

    async def send_personal_message(self, message: dict, websocket: WebSocket):
        await websocket.send_text(json.dumps(message))

    async def broadcast(self, message: dict):
        for connection in self.active_connections:
            try:
                await connection.send_text(json.dumps(message))
            except Exception:
                pass


manager = ConnectionManager()


# Initialize database on startup
@app.on_event("startup")
async def startup_event():
    await init_database()


@app.get("/", response_class=HTMLResponse)
async def get_editor(request: Request):
    return templates.TemplateResponse("editor.html", {"request": request})


@app.get("/api/files")
async def list_files():
    """List all text files in the text_files directory"""
    text_files_dir = Path("text_files")
    files = []

    for file_path in text_files_dir.glob("*.txt"):
        files.append({"name": file_path.name, "path": str(file_path)})

    return {"files": files}


@app.get("/api/files/{filename}")
async def get_file_content(filename: str):
    """Get content of a specific file"""
    file_path = Path("text_files") / filename

    if not file_path.exists():
        return {"error": "File not found"}, 404

    try:
        async with aiofiles.open(file_path, mode="r", encoding="utf-8") as f:
            content = await f.read()
        return {"content": content, "filename": filename}
    except Exception as e:
        return {"error": str(e)}, 500


async def predict_next_tokens_structured(
    prev_context: str, current_text: str, after_context: str, cursor: int, metadata: dict = {}
) -> str:
    """
    Structured implementation of next token prediction using separated context.
    Routes to different prediction engines based on user settings.
    """
    # Get user's preferred prediction engine
    engine_setting = await get_user_setting("prediction_engine", "mock_ai")
    prediction_enabled = await get_user_setting("prediction_enabled", "true")

    assert prediction_enabled is not None, "Prediction enabled setting must be defined"
    # Check if prediction is disabled
    if prediction_enabled.lower() != "true":
        return ""

    print(f"DEBUG: Using prediction engine: {engine_setting}")

    # Route to appropriate engine
    if engine_setting in PREDICTION_ENGINES:
        # Use one of the traditional engines
        try:
            engine = await get_prediction_engine(engine_setting)
            return await engine.predict_next_tokens(
                prev_context, current_text, after_context, cursor, metadata
            )
        except Exception as e:
            print(f"Error with {engine_setting} engine: {e}")
            # Fall back to mock AI
            engine_setting = "mock_ai"

    # Use mock AI engine (original implementation)
    await asyncio.sleep(0.1)  # Simulate processing time

    # Get text before cursor within the current paragraph
    text_before_cursor = current_text[:cursor] if cursor <= len(current_text) else current_text
    # Get text after cursor within the current paragraph
    text_after_cursor = current_text[cursor:] if cursor < len(current_text) else ""

    print("DEBUG Backend Mock AI:")
    print(f"  prev_context: '{prev_context[:50]}{'...' if len(prev_context) > 50 else ''}'")
    print(f"  current_text: '{current_text[:50]}{'...' if len(current_text) > 50 else ''}'")
    print(f"  after_context: '{after_context[:50]}{'...' if len(after_context) > 50 else ''}'")
    print(f"  cursor: {cursor} (in current_text)")
    print(f"  text_before_cursor: '{text_before_cursor[-30:]}'")
    print(f"  text_after_cursor: '{text_after_cursor[:30]}'")
    if metadata:
        print(
            f"  metadata: paragraph_index={metadata.get('paragraph_index')}, total_paragraphs={metadata.get('total_paragraphs')}"
        )

    # Check for empty cursor position or newlines
    if not text_before_cursor or text_before_cursor.endswith("\n"):
        return ""  # No prediction for empty lines

    # Determine if we need a space prefix (at beginning)
    needs_space_prefix = text_before_cursor and not text_before_cursor.endswith(" ")
    space_prefix = " " if needs_space_prefix else ""

    # Determine if we need a space suffix (at end) - check if text after cursor doesn't start with space
    needs_space_suffix = text_after_cursor and not text_after_cursor.startswith(" ")
    space_suffix = " " if needs_space_suffix else ""

    # More flexible pattern matching based on current paragraph context
    text_lower = text_before_cursor.lower()
    prediction = ""
    if text_lower.endswith("the "):
        prediction = "quick brown fox jumps over the lazy dog"
    elif text_lower.endswith("hello "):
        prediction = "world! How are you today?"
    elif text_lower.endswith("function "):
        prediction = "calculate_result(x, y):"
    elif text_lower.endswith("import "):
        prediction = "numpy as np"
    elif text_lower.endswith("python "):
        prediction = "is a powerful programming language"
    elif text_lower.endswith("ai "):
        prediction = "will revolutionize how we write code"
    elif text_lower.endswith("this "):
        prediction = "is an example of contextual prediction"
    elif text_lower.endswith("writing "):
        prediction = "code is much easier with AI assistance"
    elif text_lower.endswith("context "):
        prediction = "makes predictions more accurate"
    elif text_lower.endswith(" "):
        prediction = "suggestion based on context"
    elif len(text_before_cursor.strip()) == 0:
        return ""  # No prediction for whitespace-only content
    else:
        prediction = "contextual prediction"

    # Add space prefix and suffix if needed and return
    final_prediction = space_prefix + prediction + space_suffix
    print(f"  needs_space_prefix: {needs_space_prefix}, needs_space_suffix: {needs_space_suffix}")
    print(f"  final_prediction: '{final_prediction}'")
    return final_prediction


@app.get("/api/dictionary")
async def get_dictionary():
    """Get all words in the user's custom dictionary"""
    try:
        words = []
        async with aiosqlite.connect(DB_PATH) as db:
            async with db.execute(
                "SELECT word, added_at FROM user_dictionary ORDER BY word"
            ) as cursor:
                async for row in cursor:
                    words.append({"word": row[0], "created_at": row[1]})
        return {"words": words}
    except Exception as e:
        return {"error": str(e)}, 500


@app.delete("/api/dictionary/{word}")
async def remove_word_from_dictionary(word: str):
    """Remove a word from the user's custom dictionary"""
    try:
        async with aiosqlite.connect(DB_PATH) as db:
            # Remove the word
            await db.execute("DELETE FROM user_dictionary WHERE word = ?", (word.lower(),))

            # Invalidate cache for lines that might now have errors for this word
            await db.execute(
                "DELETE FROM spell_cache WHERE errors_json NOT LIKE ? OR errors_json IS NULL",
                (f'%"{word.lower()}"%',),
            )

            await db.commit()

        print(f"✅ Removed '{word}' from user dictionary and invalidated cache")
        return {"success": True, "word": word}
    except Exception as e:
        return {"error": str(e)}, 500


@app.get("/api/settings")
async def get_settings():
    """Get all user settings"""
    try:
        settings = {}
        async with aiosqlite.connect(DB_PATH) as db:
            async with db.execute(
                "SELECT setting_key, setting_value, setting_type FROM user_settings"
            ) as cursor:
                async for row in cursor:
                    key, value, setting_type = row
                    # Convert string values to appropriate types
                    if setting_type == "integer":
                        settings[key] = int(value)
                    elif setting_type == "boolean":
                        settings[key] = value.lower() == "true"
                    else:
                        settings[key] = value

        return {"settings": settings}
    except Exception as e:
        return {"error": str(e)}, 500


@app.get("/api/prediction-engines")
async def get_available_prediction_engines():
    """Get list of available prediction engines"""
    engines = {
        "mock_ai": {
            "name": "Mock AI",
            "description": "Original pattern-based prediction with simulated AI responses",
            "type": "pattern-based",
        },
        "traditional": {
            "name": "Traditional Statistical",
            "description": "Statistical prediction using bigrams, trigrams, and frequency analysis",
            "type": "statistical",
        },
        "frequency": {
            "name": "Frequency-Based",
            "description": "Adaptive prediction that learns from text patterns and word frequencies",
            "type": "adaptive",
        },
    }

    return {"engines": engines}


<<<<<<< HEAD
@app.get("/api/spell-checking-engines") 
async def get_available_spell_checking_engines():
=======
@app.get("/api/spellcheck-engines")
async def get_available_spellcheck_engines():
>>>>>>> d74dab1f
    """Get list of available spell checking engines"""
    engines = {
        "pyspellchecker": {
            "name": "PySpellChecker",
<<<<<<< HEAD
            "description": "Fast and reliable Python spell checker with word suggestions",
            "type": "dictionary-based",
            "available": True,
        }
    }
    
    if HUNSPELL_AVAILABLE and hunspell_checker:
        engines["hunspell"] = {
            "name": "Hunspell",
            "description": "Industry-standard spell checker used in LibreOffice and Firefox",
            "type": "dictionary-based", 
            "available": True,
        }
    else:
        engines["hunspell"] = {
            "name": "Hunspell",
            "description": "Industry-standard spell checker (not available - installation required)",
            "type": "dictionary-based",
            "available": False,
        }
    
    if NEUSPELL_AVAILABLE and neuspell_checker:
        engines["neuspell"] = {
            "name": "NeuSpell",
            "description": "Neural spell checker using deep learning for context-aware corrections",
            "type": "neural-network",
            "available": True,
        }
    else:
        engines["neuspell"] = {
            "name": "NeuSpell", 
            "description": "Neural spell checker (not available - requires pretrained models)",
            "type": "neural-network",
            "available": False,
        }
=======
            "description": "Pure Python spell checker using word frequency lists",
            "type": "statistical",
            "available": True,
        },
        "hunspell": {
            "name": "Hunspell",
            "description": "Industry-standard spell checker used by many applications",
            "type": "morphological",
            "available": HUNSPELL_AVAILABLE and hunspell_checker is not None,
        },
        "autocorrect": {
            "name": "Autocorrect",
            "description": "Modern spell corrector with machine learning approach and multi-language support",
            "type": "statistical",
            "available": AUTOCORRECT_AVAILABLE and autocorrect_checker is not None,
        },
    }
>>>>>>> d74dab1f

    return {"engines": engines}


@app.post("/api/settings")
async def update_settings(request: Request):
    """Update user settings"""
    try:
        data = await request.json()
        settings = data.get("settings", {})

        async with aiosqlite.connect(DB_PATH) as db:
            for key, value in settings.items():
                # Determine setting type
                setting_type = "string"
                if isinstance(value, bool):
                    setting_type = "boolean"
                    value = str(value).lower()
                elif isinstance(value, int):
                    setting_type = "integer"
                    value = str(value)
                else:
                    value = str(value)

                await db.execute(
                    """
                    INSERT OR REPLACE INTO user_settings (setting_key, setting_value, setting_type, updated_at)
                    VALUES (?, ?, ?, CURRENT_TIMESTAMP)
                """,
                    (key, value, setting_type),
                )

            await db.commit()

        # Clear spell check cache if engine changed
        if "spell_checker_engine" in settings:
            async with aiosqlite.connect(DB_PATH) as db:
                await db.execute("DELETE FROM spell_cache")
                await db.commit()
                print("✅ Cleared spell check cache due to engine change")

        # Log prediction engine change (no cache to clear for predictions)
        if "prediction_engine" in settings:
            print(f"✅ Changed prediction engine to: {settings['prediction_engine']}")

        print(f"✅ Updated {len(settings)} settings")
        return {"success": True, "updated_count": len(settings)}
    except Exception as e:
        return {"error": str(e)}, 500


@app.websocket("/ws")
async def websocket_endpoint(websocket: WebSocket):
    await manager.connect(websocket)
    try:
        while True:
            data = await websocket.receive_text()
            message = json.loads(data)

            if message["type"] == "edit":
                # Handle text editing
                filename = message["filename"]
                content = message["content"]  # Full content for saving
                cursor_position = message.get("cursor_position", 0)  # Original cursor position

                # Save the file
                file_path = Path("text_files") / filename
                try:
                    async with aiofiles.open(file_path, mode="w", encoding="utf-8") as f:
                        await f.write(content)

                    # For predictions on save, we'll skip it since frontend handles predictions separately
                    # This keeps save operations fast and prediction requests separate

                    # Send response back
                    response = {
                        "type": "edit_response",
                        "filename": filename,
                        "success": True,
                        "cursor_position": cursor_position,
                    }
                    await manager.send_personal_message(response, websocket)

                except Exception as e:
                    error_response = {"type": "error", "message": f"Failed to save file: {str(e)}"}
                    await manager.send_personal_message(error_response, websocket)

            elif message["type"] == "prediction_request":
                # Handle structured prediction requests
                prev_context = message.get("prevContext", "")
                current_text = message.get("currentText", "")
                after_context = message.get("afterContext", "")
                cursor = message.get("cursor", 0)  # Relative position within current text
                metadata = message.get("metadata", {})

                prediction = await predict_next_tokens_structured(
                    prev_context, current_text, after_context, cursor, metadata
                )

                response = {
                    "type": "prediction_response",
                    "prediction": prediction,
                    "cursor_position": cursor,
                    "metadata": metadata,
                }
                await manager.send_personal_message(response, websocket)

            elif message["type"] == "spell_check_request":
                # Handle spell check requests for lines
                lines = message.get("lines", [])
                language = message.get("language", "en")

                # Check each line for spelling errors
                all_errors = {}
                for line_index, line_text in enumerate(lines):
                    if line_text.strip():  # Only check non-empty lines
                        errors = await spell_check_line(line_text, language)
                        if errors:
                            all_errors[line_index] = errors

                response = {
                    "type": "spell_check_response",
                    "errors": all_errors,
                    "language": language,
                }
                await manager.send_personal_message(response, websocket)

            elif message["type"] == "add_word":
                # Add word to user's custom dictionary
                word = message.get("word", "")
                if word:
                    await add_word_to_dictionary(word)

                    response = {"type": "dictionary_updated", "word": word, "success": True}
                    await manager.send_personal_message(response, websocket)

    except WebSocketDisconnect:
        manager.disconnect(websocket)


if __name__ == "__main__":
    import uvicorn

    uvicorn.run(app, host="0.0.0.0", port=8000)<|MERGE_RESOLUTION|>--- conflicted
+++ resolved
@@ -23,7 +23,6 @@
 except ImportError:
     HUNSPELL_AVAILABLE = False
 
-<<<<<<< HEAD
 # Try to import neuspell
 try:
     from neuspell import SclstmChecker
@@ -35,14 +34,13 @@
 except Exception as e:
     NEUSPELL_AVAILABLE = False
     print(f"⚠️  Neuspell initialization error: {e}")
-=======
+
 try:
     from autocorrect import Speller
 
     AUTOCORRECT_AVAILABLE = True
 except ImportError:
     AUTOCORRECT_AVAILABLE = False
->>>>>>> d74dab1f
 
 app = FastAPI(title="Text Editor with Next Token Prediction and Spell Checking")
 
@@ -54,11 +52,8 @@
 # Initialize spell checkers
 pyspell_checker = SpellChecker()
 hunspell_checker = None
-<<<<<<< HEAD
 neuspell_checker = None
-=======
 autocorrect_checker = None
->>>>>>> d74dab1f
 
 # Try to initialize Hunspell with fallback
 if HUNSPELL_AVAILABLE:
@@ -82,7 +77,6 @@
     print("⚠️  Hunspell not available, using PySpellChecker only")
     hunspell_checker = None
 
-<<<<<<< HEAD
 # Try to initialize Neuspell with fallback
 if NEUSPELL_AVAILABLE:
     try:
@@ -96,7 +90,7 @@
 else:
     print("⚠️  Neuspell not available, using other spell checkers")
     neuspell_checker = None
-=======
+
 # Try to initialize Autocorrect
 if AUTOCORRECT_AVAILABLE:
     try:
@@ -110,7 +104,6 @@
 else:
     print("⚠️  Autocorrect not available")
     autocorrect_checker = None
->>>>>>> d74dab1f
 
 # Database path
 DB_PATH = "spellcheck.db"
@@ -221,7 +214,6 @@
     Check if a word is spelled correctly using the specified engine
     Returns (is_correct, suggestions_list)
     """
-<<<<<<< HEAD
     if engine == "neuspell" and neuspell_checker and NEUSPELL_AVAILABLE:
         try:
             # Neuspell works with full sentences/phrases, not individual words
@@ -249,8 +241,6 @@
             # Fallback to PySpellChecker
             engine = "pyspellchecker"
     
-    if engine == "hunspell" and hunspell_checker and HUNSPELL_AVAILABLE:
-=======
     if engine == "autocorrect":
         if not AUTOCORRECT_AVAILABLE or not autocorrect_checker:
             # Return error if autocorrect is requested but not available
@@ -285,7 +275,6 @@
         if not HUNSPELL_AVAILABLE or not hunspell_checker:
             # Return error if hunspell is requested but not available
             return False, ["Engine not available: hunspell"]
->>>>>>> d74dab1f
         try:
             is_correct = hunspell_checker.spell(word)
             if not is_correct:
@@ -674,18 +663,12 @@
     return {"engines": engines}
 
 
-<<<<<<< HEAD
 @app.get("/api/spell-checking-engines") 
 async def get_available_spell_checking_engines():
-=======
-@app.get("/api/spellcheck-engines")
-async def get_available_spellcheck_engines():
->>>>>>> d74dab1f
     """Get list of available spell checking engines"""
     engines = {
         "pyspellchecker": {
             "name": "PySpellChecker",
-<<<<<<< HEAD
             "description": "Fast and reliable Python spell checker with word suggestions",
             "type": "dictionary-based",
             "available": True,
@@ -707,6 +690,21 @@
             "available": False,
         }
     
+    if AUTOCORRECT_AVAILABLE and autocorrect_checker:
+        engines["autocorrect"] = {
+            "name": "Autocorrect",
+            "description": "Modern spell corrector with machine learning approach and multi-language support",
+            "type": "statistical",
+            "available": True,
+        }
+    else:
+        engines["autocorrect"] = {
+            "name": "Autocorrect",
+            "description": "Modern spell corrector (not available - installation required)",
+            "type": "statistical",
+            "available": False,
+        }
+    
     if NEUSPELL_AVAILABLE and neuspell_checker:
         engines["neuspell"] = {
             "name": "NeuSpell",
@@ -721,25 +719,6 @@
             "type": "neural-network",
             "available": False,
         }
-=======
-            "description": "Pure Python spell checker using word frequency lists",
-            "type": "statistical",
-            "available": True,
-        },
-        "hunspell": {
-            "name": "Hunspell",
-            "description": "Industry-standard spell checker used by many applications",
-            "type": "morphological",
-            "available": HUNSPELL_AVAILABLE and hunspell_checker is not None,
-        },
-        "autocorrect": {
-            "name": "Autocorrect",
-            "description": "Modern spell corrector with machine learning approach and multi-language support",
-            "type": "statistical",
-            "available": AUTOCORRECT_AVAILABLE and autocorrect_checker is not None,
-        },
-    }
->>>>>>> d74dab1f
 
     return {"engines": engines}
 
